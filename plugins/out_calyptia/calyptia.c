/* -*- Mode: C; tab-width: 4; indent-tabs-mode: nil; c-basic-offset: 4 -*- */

/*  Fluent Bit
 *  ==========
 *  Copyright (C) 2015-2022 The Fluent Bit Authors
 *
 *  Licensed under the Apache License, Version 2.0 (the "License");
 *  you may not use this file except in compliance with the License.
 *  You may obtain a copy of the License at
 *
 *      http://www.apache.org/licenses/LICENSE-2.0
 *
 *  Unless required by applicable law or agreed to in writing, software
 *  distributed under the License is distributed on an "AS IS" BASIS,
 *  WITHOUT WARRANTIES OR CONDITIONS OF ANY KIND, either express or implied.
 *  See the License for the specific language governing permissions and
 *  limitations under the License.
 */

#include <fluent-bit/flb_output_plugin.h>
#include <fluent-bit/flb_log.h>
#include <fluent-bit/flb_kv.h>
#include <fluent-bit/flb_upstream.h>
#include <fluent-bit/flb_utils.h>
#include <fluent-bit/flb_hash.h>
#include <fluent-bit/flb_pack.h>
#include <fluent-bit/flb_version.h>
#include <fluent-bit/flb_metrics.h>
#include <fluent-bit/flb_fstore.h>

#include "calyptia.h"

#include <cmetrics/cmetrics.h>
#include <cmetrics/cmt_encode_influx.h>

flb_sds_t custom_calyptia_pipeline_config_get(struct flb_config *ctx);

static int get_io_flags(struct flb_output_instance *ins)
{
    int flags = 0;

    if (ins->use_tls) {
        flags = FLB_IO_TLS;
    }
    else {
        flags = FLB_IO_TCP;
    }

    return flags;
}

static int config_add_labels(struct flb_output_instance *ins,
                             struct flb_calyptia *ctx)
{
    struct mk_list *head;
    struct flb_config_map_val *mv;
    struct flb_slist_entry *k = NULL;
    struct flb_slist_entry *v = NULL;
    struct flb_kv *kv;

    if (!ctx->add_labels || mk_list_size(ctx->add_labels) == 0) {
        return 0;
    }

    /* iterate all 'add_label' definitions */
    flb_config_map_foreach(head, mv, ctx->add_labels) {
        if (mk_list_size(mv->val.list) != 2) {
            flb_plg_error(ins, "'add_label' expects a key and a value, "
                          "e.g: 'add_label version 1.8.x'");
            return -1;
        }

        k = mk_list_entry_first(mv->val.list, struct flb_slist_entry, _head);
        v = mk_list_entry_last(mv->val.list, struct flb_slist_entry, _head);

        kv = flb_kv_item_create(&ctx->kv_labels, k->str, v->str);
        if (!kv) {
            flb_plg_error(ins, "could not append label %s=%s\n", k->str, v->str);
            return -1;
        }
    }

    return 0;
}

static void append_labels(struct flb_calyptia *ctx, struct cmt *cmt)
{
    struct flb_kv *kv;
    struct mk_list *head;

    mk_list_foreach(head, &ctx->kv_labels) {
        kv = mk_list_entry(head, struct flb_kv, _head);
        cmt_label_add(cmt, kv->key, kv->val);
    }
}

static flb_sds_t sha256_to_hex(unsigned char *sha256)
{
    int i;
    flb_sds_t hex;
    flb_sds_t tmp;

    hex = flb_sds_create_size(64);
    if (!hex) {
        return NULL;
    }

    for (i = 0; i < 32; i++) {
        tmp = flb_sds_printf(&hex, "%02x", sha256[i]);
        if (!tmp) {
            flb_sds_destroy(hex);
            return NULL;
        }
        hex = tmp;
    }

    flb_sds_len_set(hex, 64);
    return hex;
}

static int get_machine_id(struct flb_calyptia *ctx, char **out_buf, size_t *out_size)
{
    int ret;
    char *buf;
    flb_sds_t s_buf;
    size_t s;
    unsigned char sha256_buf[64] = {0};

    /* retrieve raw machine id */
    ret = flb_utils_get_machine_id(&buf, &s);
    if (ret == -1) {
        flb_plg_error(ctx->ins, "could not obtain machine id");
        return -1;
    }

    ret = flb_hash_simple(FLB_HASH_SHA256,
                          (unsigned char *) buf,
                          s,
                          sha256_buf,
                          sizeof(sha256_buf));

    flb_free(buf);

    if (ret != FLB_CRYPTO_SUCCESS) {
        return -1;
    }

    /* convert to hex */
    s_buf = sha256_to_hex(sha256_buf);
    if (!s_buf) {
        return -1;
    }

    *out_buf = s_buf;
    *out_size = flb_sds_len(s_buf);

    return 0;
}

static void pack_str(msgpack_packer *mp_pck, char *str)
{
    int len;

    len = strlen(str);
    msgpack_pack_str(mp_pck, len);
    msgpack_pack_str_body(mp_pck, str, len);
}

static void pack_env(struct flb_env *env, char *prefix,  char *key,
                     struct flb_mp_map_header *h,
                     msgpack_packer *mp_pck)
{
    int len = 0;
    char *val;

    /* prefix set in the key, if set, adjust the key name */
    if (prefix) {
        len = strlen(prefix);
    }

    val = (char *) flb_env_get(env, key);
    if (val) {
        flb_mp_map_header_append(h);
        pack_str(mp_pck, key + len);
        pack_str(mp_pck, val);
    }
}

static void pack_env_metadata(struct flb_env *env,
                              struct flb_mp_map_header *mh, msgpack_packer *mp_pck)
{
    char *tmp;
    struct flb_mp_map_header h;
    struct flb_mp_map_header meta;

    /* Metadata */
    flb_mp_map_header_append(mh);
    pack_str(mp_pck, "metadata");

    flb_mp_map_header_init(&meta, mp_pck);

    /* Kubernetes */
    tmp = (char *) flb_env_get(env, "k8s");
    if (tmp && strcasecmp(tmp, "enabled") == 0) {
        flb_mp_map_header_append(&meta);
        pack_str(mp_pck, "k8s");

        /* adding k8s map */
        flb_mp_map_header_init(&h, mp_pck);

        pack_env(env, "k8s.", "k8s.namespace", &h, mp_pck);
        pack_env(env, "k8s.", "k8s.pod_name", &h, mp_pck);
        pack_env(env, "k8s.", "k8s.node_name", &h, mp_pck);

        flb_mp_map_header_end(&h);
    }

    /* AWS */
    tmp = (char *) flb_env_get(env, "aws");
    if (tmp && strcasecmp(tmp, "enabled") == 0) {
        flb_mp_map_header_append(&meta);
        pack_str(mp_pck, "aws");

        /* adding aws map */
        flb_mp_map_header_init(&h, mp_pck);

        pack_env(env, "aws.", "aws.az", &h, mp_pck);
        pack_env(env, "aws.", "aws.ec2_instance_id", &h, mp_pck);
        pack_env(env, "aws.", "aws.ec2_instance_type", &h, mp_pck);
        pack_env(env, "aws.", "aws.private_ip", &h, mp_pck);
        pack_env(env, "aws.", "aws.vpc_id", &h, mp_pck);
        pack_env(env, "aws.", "aws.ami_id", &h, mp_pck);
        pack_env(env, "aws.", "aws.account_id", &h, mp_pck);
        pack_env(env, "aws.", "aws.hostname", &h, mp_pck);

        flb_mp_map_header_end(&h);
    }
    flb_mp_map_header_end(&meta);
}

static flb_sds_t get_agent_metadata(struct flb_calyptia *ctx)
{
    int len;
    char *host;
    flb_sds_t conf;
    flb_sds_t meta;
    struct flb_mp_map_header mh;
    msgpack_sbuffer mp_sbuf;
    msgpack_packer mp_pck;
    struct flb_config *config = ctx->config;

    /* init msgpack */
    msgpack_sbuffer_init(&mp_sbuf);
    msgpack_packer_init(&mp_pck, &mp_sbuf, msgpack_sbuffer_write);

    /* pack map */
    flb_mp_map_header_init(&mh, &mp_pck);

    host = (char *) flb_env_get(ctx->env, "HOSTNAME");
    if (!host) {
        host = "unknown";
    }
    len = strlen(host);

    /* name */
    flb_mp_map_header_append(&mh);
    msgpack_pack_str(&mp_pck, 4);
    msgpack_pack_str_body(&mp_pck, "name", 4);
    msgpack_pack_str(&mp_pck, len);
    msgpack_pack_str_body(&mp_pck, host, len);

    /* type */
    flb_mp_map_header_append(&mh);
    msgpack_pack_str(&mp_pck, 4);
    msgpack_pack_str_body(&mp_pck, "type", 4);
    msgpack_pack_str(&mp_pck, 9);
    msgpack_pack_str_body(&mp_pck, "fluentbit", 9);

    /* rawConfig */
    conf = custom_calyptia_pipeline_config_get(ctx->config);
    if (conf) {
        flb_mp_map_header_append(&mh);
        len = flb_sds_len(conf);
        msgpack_pack_str(&mp_pck, 9);
        msgpack_pack_str_body(&mp_pck, "rawConfig", 9);
        msgpack_pack_str(&mp_pck, len);
        msgpack_pack_str_body(&mp_pck, conf, len);
    }
    flb_sds_destroy(conf);

    /* version */
    flb_mp_map_header_append(&mh);
    msgpack_pack_str(&mp_pck, 7);
    msgpack_pack_str_body(&mp_pck, "version", 7);
    len = strlen(FLB_VERSION_STR);
    msgpack_pack_str(&mp_pck, len);
    msgpack_pack_str_body(&mp_pck, FLB_VERSION_STR, len);

    /* edition */
    flb_mp_map_header_append(&mh);
    msgpack_pack_str(&mp_pck, 7);
    msgpack_pack_str_body(&mp_pck, "edition", 7);
    msgpack_pack_str(&mp_pck, 9);
    msgpack_pack_str_body(&mp_pck, "community", 9);

    /* machineID */
    flb_mp_map_header_append(&mh);
    msgpack_pack_str(&mp_pck, 9);
    msgpack_pack_str_body(&mp_pck, "machineID", 9);
    len = flb_sds_len(ctx->machine_id);
    msgpack_pack_str(&mp_pck, len);
    msgpack_pack_str_body(&mp_pck, ctx->machine_id, len);

    /* pack environment metadata */
    pack_env_metadata(config->env, &mh, &mp_pck);

    /* finalize */
    flb_mp_map_header_end(&mh);

    /* convert to json */
    meta = flb_msgpack_raw_to_json_sds(mp_sbuf.data, mp_sbuf.size);
    msgpack_sbuffer_destroy(&mp_sbuf);

    return meta;
}

static int calyptia_http_do(struct flb_calyptia *ctx, struct flb_http_client *c,
                            int type)
{
    int ret;
    size_t b_sent;

    /* append headers */
    if (type == CALYPTIA_ACTION_REGISTER) {
        flb_http_add_header(c,
                            CALYPTIA_H_CTYPE, sizeof(CALYPTIA_H_CTYPE) - 1,
                            CALYPTIA_H_CTYPE_JSON, sizeof(CALYPTIA_H_CTYPE_JSON) - 1);

        flb_http_add_header(c,
                            CALYPTIA_H_PROJECT, sizeof(CALYPTIA_H_PROJECT) - 1,
                            ctx->api_key, flb_sds_len(ctx->api_key));
    }
    else if (type == CALYPTIA_ACTION_PATCH) {
        flb_http_add_header(c,
                            CALYPTIA_H_CTYPE, sizeof(CALYPTIA_H_CTYPE) - 1,
                            CALYPTIA_H_CTYPE_JSON, sizeof(CALYPTIA_H_CTYPE_JSON) - 1);

        flb_http_add_header(c,
                            CALYPTIA_H_AGENT_TOKEN,
                            sizeof(CALYPTIA_H_AGENT_TOKEN) - 1,
                            ctx->agent_token, flb_sds_len(ctx->agent_token));
    }
    else if (type == CALYPTIA_ACTION_METRICS) {
        flb_http_add_header(c,
                            CALYPTIA_H_CTYPE, sizeof(CALYPTIA_H_CTYPE) - 1,
                            CALYPTIA_H_CTYPE_MSGPACK,
                            sizeof(CALYPTIA_H_CTYPE_MSGPACK) - 1);

        flb_http_add_header(c,
                            CALYPTIA_H_AGENT_TOKEN,
                            sizeof(CALYPTIA_H_AGENT_TOKEN) - 1,
                            ctx->agent_token, flb_sds_len(ctx->agent_token));
    }
#ifdef FLB_HAVE_CHUNK_TRACE
    else if (type == CALYPTIA_ACTION_TRACE)  {
        flb_http_add_header(c,
                            CALYPTIA_H_CTYPE, sizeof(CALYPTIA_H_CTYPE) - 1,
                            CALYPTIA_H_CTYPE_JSON, sizeof(CALYPTIA_H_CTYPE_JSON) - 1);

        flb_http_add_header(c,
                            CALYPTIA_H_AGENT_TOKEN,
                            sizeof(CALYPTIA_H_AGENT_TOKEN) - 1,
                            ctx->agent_token, flb_sds_len(ctx->agent_token));
    }
#endif

    /* Map debug callbacks */
    flb_http_client_debug(c, ctx->ins->callback);

    /* Perform HTTP request */
    ret = flb_http_do(c, &b_sent);
    if (ret != 0) {
        flb_plg_warn(ctx->ins, "http_do=%i", ret);
        return FLB_RETRY;
    }

    if (c->resp.status != 200 && c->resp.status != 201 && c->resp.status != 204) {
        if (c->resp.payload_size > 0) {
            flb_plg_warn(ctx->ins, "http_status=%i:\n%s",
                         c->resp.status, c->resp.payload);
        }
        else {
            flb_plg_warn(ctx->ins, "http_status=%i", c->resp.status);
        }

        /* invalid metrics */
        if (c->resp.status == 422) {
            return FLB_ERROR;
        }
        return FLB_RETRY;;
    }

    return FLB_OK;
}

static flb_sds_t get_agent_info(char *buf, size_t size, char *k)
{
    int i;
    int ret;
    int type;
    int len;
    char *out_buf;
    flb_sds_t v = NULL;
    size_t off = 0;
    size_t out_size;
    msgpack_unpacked result;
    msgpack_object root;
    msgpack_object key;
    msgpack_object val;

    len = strlen(k);

    ret = flb_pack_json(buf, size, &out_buf, &out_size, &type);
    if (ret != 0) {
        return NULL;
    }

    msgpack_unpacked_init(&result);
    ret = msgpack_unpack_next(&result, out_buf, out_size, &off);
    if (ret != MSGPACK_UNPACK_SUCCESS) {
        flb_free(out_buf);
        msgpack_unpacked_destroy(&result);
        return NULL;
    }

    root = result.data;
    if (root.type != MSGPACK_OBJECT_MAP) {
        flb_free(out_buf);
        msgpack_unpacked_destroy(&result);
        return NULL;
    }

    for (i = 0; i < root.via.map.size; i++) {
        key = root.via.map.ptr[i].key;
        val = root.via.map.ptr[i].val;

        if (key.type != MSGPACK_OBJECT_STR || val.type != MSGPACK_OBJECT_STR) {
            continue;
        }

        if (key.via.str.size != len) {
            continue;
        }

        if (strncmp(key.via.str.ptr, k, len) == 0) {
            v = flb_sds_create_len(val.via.str.ptr, val.via.str.size);
            break;
        }
    }

    flb_free(out_buf);
    msgpack_unpacked_destroy(&result);
    return v;
}

/* Set the session content */
static int store_session_set(struct flb_calyptia *ctx, char *buf, size_t size)
{
    int ret;
    int type;
    char *mp_buf;
    size_t mp_size;

    /* remove any previous session file */
    if (ctx->fs_file) {
        flb_fstore_file_delete(ctx->fs, ctx->fs_file);
    }

    /* create session file */
    ctx->fs_file = flb_fstore_file_create(ctx->fs, ctx->fs_stream,
                                          CALYPTIA_SESSION_FILE, 1024);
    if (!ctx->fs_file) {
        flb_plg_error(ctx->ins, "could not create new session file");
        return -1;
    }

    /* store meta */
    flb_fstore_file_meta_set(ctx->fs, ctx->fs_file,
                             FLB_VERSION_STR "\n", sizeof(FLB_VERSION_STR) - 1);

    /* encode */
    ret = flb_pack_json(buf, size, &mp_buf, &mp_size, &type);
    if (ret < 0) {
        flb_plg_error(ctx->ins, "could not encode session information");
        return -1;
    }

    /* store content */
    ret = flb_fstore_file_append(ctx->fs_file, mp_buf, mp_size);
    if (ret == -1) {
        flb_plg_error(ctx->ins, "could not store session information");
        flb_free(mp_buf);
        return -1;
    }

    flb_free(mp_buf);
    return 0;
}

static int store_session_get(struct flb_calyptia *ctx,
                             void **out_buf, size_t *out_size)
{
    int ret;
    void *buf;
    size_t size;
    flb_sds_t json;

    ret = flb_fstore_file_content_copy(ctx->fs, ctx->fs_file,
                                       &buf, &size);

    if (size == 0) {
        return -1;
    }

    /* decode */
    json = flb_msgpack_raw_to_json_sds(buf, size);
    flb_free(buf);
    if (!json) {
        return -1;
    }

    *out_buf = json;
    *out_size = flb_sds_len(json);

    return ret;
}

static int store_init(struct flb_calyptia *ctx)
{
    int ret;
    struct flb_fstore *fs;
    struct flb_fstore_file *fsf;
    void *buf;
    size_t size;

    /* store context */
    fs = flb_fstore_create(ctx->store_path, FLB_FSTORE_FS);
    if (!fs) {
        flb_plg_error(ctx->ins,
                      "could not initialize 'store_path': %s",
                      ctx->store_path);
        return -1;
    }
    ctx->fs = fs;

    /* stream */
    ctx->fs_stream = flb_fstore_stream_create(ctx->fs, "calyptia");
    if (!ctx->fs_stream) {
        flb_plg_error(ctx->ins, "could not create storage stream");
        return -1;
    }

    /* lookup any previous file */
    fsf = flb_fstore_file_get(ctx->fs, ctx->fs_stream, CALYPTIA_SESSION_FILE,
                              sizeof(CALYPTIA_SESSION_FILE) - 1);
    if (!fsf) {
        flb_plg_debug(ctx->ins, "no session file was found");
        return 0;
    }
    ctx->fs_file = fsf;

    /* retrieve session info */
    ret = store_session_get(ctx, &buf, &size);
    if (ret == 0) {
        /* agent id */
        ctx->agent_id = get_agent_info(buf, size, "id");

        /* agent token */
        ctx->agent_token = get_agent_info(buf, size, "token");

        if (ctx->agent_id && ctx->agent_token) {
            flb_plg_info(ctx->ins, "session setup OK");
        }
        else {
            if (ctx->agent_id) {
                flb_sds_destroy(ctx->agent_id);
            }
            if (ctx->agent_token) {
                flb_sds_destroy(ctx->agent_token);
            }
        }
        flb_sds_destroy(buf);
    }

    return 0;
}

/* Agent creation is perform on initialization using a sync upstream connection */
static int api_agent_create(struct flb_config *config, struct flb_calyptia *ctx)
{
    int ret;
    int flb_ret;
    int flags;
    int action = CALYPTIA_ACTION_REGISTER;
    char uri[1024];
    flb_sds_t meta;
    struct flb_upstream *u;
    struct flb_connection *u_conn;
    struct flb_http_client *c;

    /* Meta */
    meta = get_agent_metadata(ctx);
    if (!meta) {
        flb_plg_error(ctx->ins, "could not retrieve metadata");
        return -1;
    }

    /* Upstream */
    flags = get_io_flags(ctx->ins);
    u = flb_upstream_create(ctx->config,
                            ctx->cloud_host, ctx->cloud_port,
                            flags, ctx->ins->tls);
    if (!u) {
        flb_plg_error(ctx->ins,
                      "could not create upstream connection on 'agent create'");
        flb_sds_destroy(meta);
        return -1;
    }

    /* Make it synchronous */
    flb_stream_disable_async_mode(&u->base);

    /* Get upstream connection */
    u_conn = flb_upstream_conn_get(u);
    if (!u_conn) {
        flb_upstream_destroy(u);
        flb_sds_destroy(meta);
        return -1;
    }

    if (ctx->agent_id && ctx->agent_token) {
        /* Patch */
        action = CALYPTIA_ACTION_PATCH;
        snprintf(uri, sizeof(uri) - 1, CALYPTIA_ENDPOINT_PATCH, ctx->agent_id);
        c = flb_http_client(u_conn, FLB_HTTP_PATCH, uri,
                            meta, flb_sds_len(meta), NULL, 0, NULL, 0);
    }
    else {
        /* Create */
        action = CALYPTIA_ACTION_REGISTER;
        c = flb_http_client(u_conn, FLB_HTTP_POST, CALYPTIA_ENDPOINT_CREATE,
                            meta, flb_sds_len(meta), NULL, 0, NULL, 0);
    }

    if (!c) {
        flb_upstream_conn_release(u_conn);
        flb_upstream_destroy(u);
        return -1;
    }

    /* perform request */
    flb_ret = calyptia_http_do(ctx, c, action);
    if (flb_ret == FLB_OK &&
        (c->resp.status == 200 || c->resp.status == 201 || c->resp.status == 204)) {
        if (c->resp.payload_size > 0) {
            if (action == CALYPTIA_ACTION_REGISTER) {
                /* agent id */
                ctx->agent_id = get_agent_info(c->resp.payload,
                                               c->resp.payload_size,
                                               "id");

                /* agent token */
                ctx->agent_token = get_agent_info(c->resp.payload,
                                                  c->resp.payload_size,
                                                  "token");

                if (ctx->agent_id && ctx->agent_token) {
                    flb_plg_info(ctx->ins, "connected to Calyptia, agent_id='%s'",
                                 ctx->agent_id);

                    if (ctx->store_path && ctx->fs) {
                        ret = store_session_set(ctx,
                                                c->resp.payload,
                                                c->resp.payload_size);
                        if (ret == -1) {
                            flb_plg_warn(ctx->ins,
                                         "could not store Calyptia session");
                        }
                    }
                }
            }
        }

        if (action == CALYPTIA_ACTION_PATCH) {
            flb_plg_info(ctx->ins, "known agent registration successful");
        }
    }

    /* release resources */
    flb_sds_destroy(meta);
    flb_http_client_destroy(c);
    flb_upstream_conn_release(u_conn);
    flb_upstream_destroy(u);

    return flb_ret;
}

static struct flb_calyptia *config_init(struct flb_output_instance *ins,
                                        struct flb_config *config)
{
    int ret;
    int flags;
    size_t size;
    char *machine_id;
    struct flb_calyptia *ctx;

    /* Calyptia plugin context */
    ctx = flb_calloc(1, sizeof(struct flb_calyptia));
    if (!ctx) {
        flb_errno();
        return NULL;
    }
    ctx->ins = ins;
    ctx->config = config;
    flb_kv_init(&ctx->kv_labels);

    /* Load the config map */
    ret = flb_output_config_map_set(ins, (void *) ctx);
    if (ret == -1) {
        flb_free(ctx);
        return NULL;
    }

    /* api_key */
    if (!ctx->api_key) {
        flb_plg_error(ctx->ins, "configuration 'api_key' is missing");
        flb_free(ctx);
        return NULL;
    }

    /* parse 'add_label' */
    ret = config_add_labels(ins, ctx);
    if (ret == -1) {
        return NULL;
    }

    /* env reader */
    ctx->env = flb_env_create();

    /* Set context */
    flb_output_set_context(ins, ctx);

    /* Initialize optional storage */
    if (ctx->store_path) {
        ret = store_init(ctx);
        if (ret == -1) {
            return NULL;
        }
    }

    /* If no machine_id has been provided via a configuration option get it from the local machine-id. */
    if (!ctx->machine_id) {
        /* machine id */
        ret = get_machine_id(ctx, &machine_id, &size);
        if (ret == -1) {
            return NULL;
        }
        ctx->machine_id = (flb_sds_t) machine_id;
    }

    flb_plg_debug(ctx->ins, "machine_id=%s", ctx->machine_id);

    /* Upstream */
    flags = get_io_flags(ctx->ins);
    ctx->u = flb_upstream_create(ctx->config,
                                 ctx->cloud_host, ctx->cloud_port,
                                 flags, ctx->ins->tls);
    if (!ctx->u) {
        return NULL;
    }

    /* Set instance flags into upstream */
    flb_output_upstream_set(ctx->u, ins);

    return ctx;
}

static int cb_calyptia_init(struct flb_output_instance *ins,
                            struct flb_config *config, void *data)
{
    int ret;
    struct flb_calyptia *ctx;
    (void) data;

    /* create config context */
    ctx = config_init(ins, config);
    if (!ctx) {
        flb_plg_error(ins, "could not initialize configuration");
        return -1;
    }

    /*
     * This plugin instance uses the HTTP client interface, let's register
     * it debugging callbacks.
     */
    flb_output_set_http_debug_callbacks(ins);

    /* register/update agent */
    ret = api_agent_create(config, ctx);
    if (ret != FLB_OK) {
        flb_plg_error(ctx->ins, "agent registration failed");
        return -1;
    }

    /* metrics endpoint */
    ctx->metrics_endpoint = flb_sds_create_size(256);
    flb_sds_printf(&ctx->metrics_endpoint, CALYPTIA_ENDPOINT_METRICS,
                   ctx->agent_id);

#ifdef FLB_HAVE_CHUNK_TRACE
    ctx->trace_endpoint = flb_sds_create_size(256);
    flb_sds_printf(&ctx->trace_endpoint, CALYPTIA_ENDPOINT_TRACE, 
                   ctx->pipeline_id);
#endif /* FLB_HAVE_CHUNK_TRACE */
    return 0;
}

static void debug_payload(struct flb_calyptia *ctx, void *data, size_t bytes)
{
    int ret;
    size_t off = 0;
    struct cmt *cmt;
    cmt_sds_t out;

    ret = cmt_decode_msgpack_create(&cmt, (char *) data, bytes, &off);
    if (ret != CMT_DECODE_MSGPACK_SUCCESS) {
        flb_plg_warn(ctx->ins, "could not unpack debug payload");
        return;
    }

    out = cmt_encode_text_create(cmt);
    flb_plg_info(ctx->ins, "debug payload:\n%s", out);
    cmt_encode_text_destroy(out);
    cmt_destroy(cmt);
}

static void cb_calyptia_flush(struct flb_event_chunk *event_chunk,
                              struct flb_output_flush *out_flush,
                              struct flb_input_instance *i_ins,
                              void *out_context,
                              struct flb_config *config)
{
    int ret;
    size_t off = 0;
    size_t out_size = 0;
    char *out_buf = NULL;
<<<<<<< HEAD
/* used to create records for reporting traces to the cloud. */
#ifdef FLB_HAVE_CHUNK_TRACE
    flb_sds_t json;
#endif /* FLB_HAVE_CHUNK_TRACE */
    struct flb_upstream_conn *u_conn;
=======
    struct flb_connection *u_conn;
>>>>>>> 859ce3cd
    struct flb_http_client *c;
    struct flb_calyptia *ctx = out_context;
    struct cmt *cmt;
    (void) i_ins;
    (void) config;

    /* Get upstream connection */
    u_conn = flb_upstream_conn_get(ctx->u);
    if (!u_conn) {
        FLB_OUTPUT_RETURN(FLB_RETRY);
    }

    if (event_chunk->type == FLB_EVENT_TYPE_METRIC) {
        /* if we have labels append them */
        if (ctx->add_labels && mk_list_size(ctx->add_labels) > 0) {
            ret = cmt_decode_msgpack_create(&cmt,
                                            (char *) event_chunk->data,
                                            event_chunk->size,
                                            &off);
            if (ret != CMT_DECODE_MSGPACK_SUCCESS) {
                flb_upstream_conn_release(u_conn);
                FLB_OUTPUT_RETURN(FLB_ERROR);
            }

            /* append labels set by config */
            append_labels(ctx, cmt);

            /* encode back to msgpack */
            ret = cmt_encode_msgpack_create(cmt, &out_buf, &out_size);
            if (ret != 0) {
                cmt_destroy(cmt);
                flb_upstream_conn_release(u_conn);
                FLB_OUTPUT_RETURN(FLB_ERROR);
            }
            cmt_destroy(cmt);
        }
        else {
            out_buf = (char *) event_chunk->data;
            out_size = event_chunk->size;
        }

        /* Compose HTTP Client request */
        c = flb_http_client(u_conn, FLB_HTTP_POST, ctx->metrics_endpoint,
                            out_buf, out_size, NULL, 0, NULL, 0);
        if (!c) {
            if (out_buf != event_chunk->data) {
                cmt_encode_msgpack_destroy(out_buf);
            }
            flb_upstream_conn_release(u_conn);
            FLB_OUTPUT_RETURN(FLB_RETRY);
        }

        /* perform request: 'ret' might be FLB_OK, FLB_ERROR or FLB_RETRY */
        ret = calyptia_http_do(ctx, c, CALYPTIA_ACTION_METRICS);
        if (ret == FLB_OK) {
            flb_plg_debug(ctx->ins, "metrics delivered OK");
        }
        else if (ret == FLB_ERROR) {
            flb_plg_error(ctx->ins, "could not deliver metrics");
            debug_payload(ctx, out_buf, out_size);
        }

        if (out_buf != event_chunk->data) {
            cmt_encode_msgpack_destroy(out_buf);
        }
    }
    
#ifdef FLB_HAVE_CHUNK_TRACE
    if (event_chunk->type == (FLB_EVENT_TYPE_LOG | FLB_EVENT_TYPE_HAS_TRACE)) {
        json = flb_pack_msgpack_to_json_format(event_chunk->data,
                                               event_chunk->size,
                                               FLB_PACK_JSON_FORMAT_STREAM,
                                               FLB_PACK_JSON_DATE_DOUBLE,
                                               NULL);
        if (json == NULL) {
            flb_upstream_conn_release(u_conn);
            FLB_OUTPUT_RETURN(FLB_RETRY);
        }
        out_buf = (char *)json;
        out_size = flb_sds_len(json);

        if (flb_sds_printf(&ctx->metrics_endpoint, CALYPTIA_ENDPOINT_METRICS,
                       ctx->agent_id) == NULL) {
            flb_upstream_conn_release(u_conn);
            flb_sds_destroy(json);
            FLB_OUTPUT_RETURN(FLB_RETRY);
        }
        c = flb_http_client(u_conn, FLB_HTTP_POST, ctx->trace_endpoint,
                            out_buf, out_size, NULL, 0, NULL, 0);
        if (!c) {
            flb_upstream_conn_release(u_conn);
            flb_sds_destroy(json);
            flb_sds_destroy(&ctx->metrics_endpoint);
            FLB_OUTPUT_RETURN(FLB_RETRY);
        }
        
        /* perform request: 'ret' might be FLB_OK, FLB_ERROR or FLB_RETRY */
        ret = calyptia_http_do(ctx, c, CALYPTIA_ACTION_TRACE);
        if (ret == FLB_OK) {
            flb_plg_debug(ctx->ins, "trace delivered OK");
        }
        else if (ret == FLB_ERROR) {
            flb_plg_error(ctx->ins, "could not deliver trace");
            debug_payload(ctx, out_buf, out_size);
        }
        flb_sds_destroy(json);
    }
#endif /* FLB_HAVE_CHUNK_TRACE */

    flb_upstream_conn_release(u_conn);
    flb_http_client_destroy(c);
    FLB_OUTPUT_RETURN(ret);
}

static int cb_calyptia_exit(void *data, struct flb_config *config)
{
    struct flb_calyptia *ctx = data;

    if (!ctx) {
        return 0;
    }

    if (ctx->u) {
        flb_upstream_destroy(ctx->u);
    }

    if (ctx->agent_id) {
        flb_sds_destroy(ctx->agent_id);
    }

    if (ctx->agent_token) {
        flb_sds_destroy(ctx->agent_token);
    }

    if (ctx->machine_id) {
        flb_sds_destroy(ctx->machine_id);
    }

    if (ctx->env) {
        flb_env_destroy(ctx->env);
    }

    if (ctx->metrics_endpoint) {
        flb_sds_destroy(ctx->metrics_endpoint);
    }

#ifdef FLB_HAVE_CHUNK_TRACE
    if (ctx->trace_endpoint) {
        flb_sds_destroy(ctx->trace_endpoint);
    }
#endif /* FLB_HAVE_CHUNK_TRACE */

    if (ctx->fs) {
        flb_fstore_destroy(ctx->fs);
    }

    flb_kv_release(&ctx->kv_labels);
    flb_free(ctx);

    return 0;
}

/* Configuration properties map */
static struct flb_config_map config_map[] = {
    {
     FLB_CONFIG_MAP_STR, "cloud_host", CALYPTIA_HOST,
     0, FLB_TRUE, offsetof(struct flb_calyptia, cloud_host),
     "",
    },

    {
     FLB_CONFIG_MAP_INT, "cloud_port", CALYPTIA_PORT,
     0, FLB_TRUE, offsetof(struct flb_calyptia, cloud_port),
     "",
    },

    {
     FLB_CONFIG_MAP_STR, "api_key", NULL,
     0, FLB_TRUE, offsetof(struct flb_calyptia, api_key),
     "Calyptia Cloud API Key."
    },
    {
     FLB_CONFIG_MAP_STR, "machine_id", NULL,
     0, FLB_TRUE, offsetof(struct flb_calyptia, machine_id),
     "Custom machine_id to be used when registering agent"
    },

    {
     FLB_CONFIG_MAP_STR, "store_path", NULL,
     0, FLB_TRUE, offsetof(struct flb_calyptia, store_path),
     ""
    },

    {
     FLB_CONFIG_MAP_SLIST_1, "add_label", NULL,
     FLB_CONFIG_MAP_MULT, FLB_TRUE, offsetof(struct flb_calyptia, add_labels),
     "Label to append to the generated metric."
    },

#ifdef FLB_HAVE_CHUNK_TRACE
    {
     FLB_CONFIG_MAP_STR, "pipeline_id", NULL,
     0, FLB_TRUE, offsetof(struct flb_calyptia, pipeline_id),
     "Pipeline ID for calyptia core traces."
    },
#endif

    /* EOF */
    {0}
};

struct flb_output_plugin out_calyptia_plugin = {
    .name         = "calyptia",
    .description  = "Calyptia Cloud",
    .cb_init      = cb_calyptia_init,
    .cb_flush     = cb_calyptia_flush,
    .cb_exit      = cb_calyptia_exit,
    .config_map   = config_map,
    .flags        = FLB_OUTPUT_NET | FLB_OUTPUT_PRIVATE | FLB_IO_OPT_TLS,
    .event_type   = FLB_OUTPUT_METRICS
};<|MERGE_RESOLUTION|>--- conflicted
+++ resolved
@@ -854,15 +854,13 @@
     size_t off = 0;
     size_t out_size = 0;
     char *out_buf = NULL;
-<<<<<<< HEAD
+
 /* used to create records for reporting traces to the cloud. */
 #ifdef FLB_HAVE_CHUNK_TRACE
     flb_sds_t json;
 #endif /* FLB_HAVE_CHUNK_TRACE */
-    struct flb_upstream_conn *u_conn;
-=======
+
     struct flb_connection *u_conn;
->>>>>>> 859ce3cd
     struct flb_http_client *c;
     struct flb_calyptia *ctx = out_context;
     struct cmt *cmt;
